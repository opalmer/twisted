--- conflicted
+++ resolved
@@ -505,17 +505,6 @@
     # Python 3+
     FileType = IOBase
 
-try:
-    import _winreg as winreg
-except ImportError:
-    try:
-        # Python 3+
-        import winreg
-    except ImportError:
-        # Not windows but export winreg anyway and
-        # let the downstream module decide what to do.
-        winreg = NotImplemented
-
 
 
 # Dealing with the differences in items/iteritems
@@ -571,12 +560,7 @@
     "StringType",
     "InstanceType",
     "FileType",
-<<<<<<< HEAD
-    "winreg"
-    ]
-=======
     "items",
     "iteritems",
     "xrange",
-]
->>>>>>> b96d2af1
+]